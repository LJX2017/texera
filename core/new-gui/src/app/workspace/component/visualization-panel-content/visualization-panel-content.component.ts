import { Component, Inject, OnInit, AfterViewInit } from '@angular/core';
import { MAT_DIALOG_DATA } from '@angular/material/dialog';
import * as c3 from 'c3';
import { PrimitiveArray } from 'c3';
import { List } from 'lodash';
import * as WordCloud from 'wordcloud';
import { ChartType, WordCloudTuple, DialogData } from '../../types/visualization.interface';

/**
 * VisualizationPanelContentComponent displays the chart based on the chart type and data in table.
 *
 * It will convert the table into data format required by c3.js.
 * Then it passes the data and figure type to c3.js for rendering the figure.
 * @author Mingji Han, Xiaozhen Liu
 */
@Component({
  selector: 'texera-visualization-panel-content',
  templateUrl: './visualization-panel-content.component.html',
  styleUrls: ['./visualization-panel-content.component.scss']
})
export class VisualizationPanelContentComponent implements OnInit, AfterViewInit {
  // this readonly variable must be the same as HTML element ID for visualization
  public static readonly CHART_ID = '#texera-result-chart-content';
  public static readonly WORD_CLOUD_ID = 'texera-word-cloud';
  public static readonly WIDTH = 1000;
  public static readonly HEIGHT = 800;
  private table: object[];
  // private columns: string[] = [];


  constructor(@Inject(MAT_DIALOG_DATA) public data: DialogData) {
    this.table = data.table;
  }

  ngOnInit() {
    // this.columns = Object.keys(this.table[0]).filter(x => x !== '_id');
  }

  ngAfterViewInit() {
    switch (this.data.chartType) {
      // correspond to WordCloudSink.java
      case ChartType.WORD_CLOUD: this.onClickGenerateWordCloud(); break;
      // correspond to TexeraBarChart.java
      case ChartType.BAR:
      case ChartType.STACKED_BAR:
      // correspond to PieChartSink.java
      case ChartType.PIE:
<<<<<<< HEAD
      case ChartType.DOUNT:
      // correspond to TexeraLineChart.java
=======
      case ChartType.DONUT:
      // correspond to LineChartSink.java
>>>>>>> 77ff079b
      case ChartType.LINE:
      case ChartType.SPLINE: this.onClickGenerateChart(); break;
    }
  }

  onClickGenerateWordCloud() {
    const dataToDisplay: object[] = [];
    this.table.shift();
    const wordCloudTuples = this.table as ReadonlyArray<WordCloudTuple>;

    for (const tuple of wordCloudTuples) {
      dataToDisplay.push([tuple.word, tuple.count]);
    }

    WordCloud(document.getElementById(VisualizationPanelContentComponent.WORD_CLOUD_ID) as HTMLElement,
           { list: dataToDisplay } );
  }

  onClickGenerateChart() {

    const dataToDisplay: Array<[string, ...PrimitiveArray]> = [];
    // const category: string[] = [];
    // for (let i = 1; i < this.columns?.length; i++) {
    //   category.push(this.columns[i]);
    // }

    // c3.js requires the first element in the data array is the data name.
    // the remaining items are data.

    // let firstRow = true;
    const columnCount = (this.table[0] as any as Array<object>).length;
    for (const row of this.table) {
      // if (firstRow) {
      //   firstRow = false;
      //   continue;
      // }
      const items: [string, ...PrimitiveArray] = [(row as any)[0]];
      for (let i = 1; i < columnCount; i++) {
        items.push(Number((row as any)[i]));
      }
      dataToDisplay.push(items);
    }
    c3.generate({
      size: {
        height: VisualizationPanelContentComponent.HEIGHT,
        width: VisualizationPanelContentComponent.WIDTH
      },
      data: {
        columns: dataToDisplay,
        type: this.data.chartType as c3.ChartType
      },
      // axis: {
      //   x: {
      //     type: 'category',
      //     categories: category
      //   }
      // },
      bindto: VisualizationPanelContentComponent.CHART_ID
    });
  }

}<|MERGE_RESOLUTION|>--- conflicted
+++ resolved
@@ -45,13 +45,8 @@
       case ChartType.STACKED_BAR:
       // correspond to PieChartSink.java
       case ChartType.PIE:
-<<<<<<< HEAD
-      case ChartType.DOUNT:
+      case ChartType.DONUT:
       // correspond to TexeraLineChart.java
-=======
-      case ChartType.DONUT:
-      // correspond to LineChartSink.java
->>>>>>> 77ff079b
       case ChartType.LINE:
       case ChartType.SPLINE: this.onClickGenerateChart(); break;
     }
