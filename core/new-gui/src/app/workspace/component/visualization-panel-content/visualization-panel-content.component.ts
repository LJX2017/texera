import { Component, Inject, OnInit, AfterViewInit } from '@angular/core';
import { MAT_DIALOG_DATA } from '@angular/material/dialog';
import * as c3 from 'c3';
import { PrimitiveArray } from 'c3';
import * as WordCloud from 'wordcloud';
import { ChartType, WordCloudTuple, DialogData } from '../../types/visualization.interface';

/**
 * VisualizationPanelContentComponent displays the chart based on the chart type and data in table.
 *
 * It will convert the table into data format required by c3.js.
 * Then it passes the data and figure type to c3.js for rendering the figure.
 * @author Mingji Han
 */
@Component({
  selector: 'texera-visualization-panel-content',
  templateUrl: './visualization-panel-content.component.html',
  styleUrls: ['./visualization-panel-content.component.scss']
})
export class VisualizationPanelContentComponent implements OnInit, AfterViewInit {
  // this readonly variable must be the same as HTML element ID for visualization
  public static readonly CHART_ID = '#texera-result-chart-content';
<<<<<<< HEAD
  public static readonly WIDTH = 800;
  public static readonly HEIGHT = 600;
  table: object[];
  columns: string[] = [];
  map: Map<string, string[]>;
=======
  public static readonly WORD_CLOUD_ID = 'texera-word-cloud';
  public static readonly WIDTH = 1000;
  public static readonly HEIGHT = 800;
  private table: object[];
  private columns: string[] = [];
>>>>>>> 9099ce99


  constructor(@Inject(MAT_DIALOG_DATA) public data: DialogData) {
    this.table = data.table;
    this.map = new Map<string, string[]>();
  }

  ngOnInit() {

    this.columns = Object.keys(this.table[0]).filter(x => x !== '_id');

    for (const column of this.columns) {

      const rows: string[] = [];

      for (const row of this.table) {
        rows.push(String((row as any)[column]));
      }

      this.map.set(column, rows);

    }


  }

  ngAfterViewInit() {
    switch (this.data.chartType) {
      // correspond to WordCloudSink.java
      case ChartType.WORD_CLOUD: this.onClickGenerateWordCloud(); break;
      // correspond to BarChartSink.java
      case ChartType.BAR || ChartType.STACKED_BAR: this.onClickGenerateChart(); break;
      // correspond to PieChartSink.java
      case ChartType.PIE || ChartType.DOUNT: this.onClickGenerateChart(); break;
    }
  }

  onClickGenerateWordCloud() {
    const dataToDisplay: object[] = [];
    this.table.shift();
    const wordCloudTuples = this.table as ReadonlyArray<WordCloudTuple>;

    for (const tuple of wordCloudTuples) {
      dataToDisplay.push([tuple.word, tuple.count]);
    }

    WordCloud(document.getElementById(VisualizationPanelContentComponent.WORD_CLOUD_ID) as HTMLElement,
           { list: dataToDisplay } );
  }

  onClickGenerateChart() {

    const dataToDisplay: Array<[string, ...PrimitiveArray]> = [];
    let count = 0;
    const category: string[] = [];
    for (let i = 1; i < this.columns?.length; i++) {
      category.push(this.columns[i]);
    }

<<<<<<< HEAD
    for (const name of this.map.get(this.columns![0])!) {

      const items: [string, ...PrimitiveArray] = [String(name)];
      for (let i = 1; i < this.columns?.length; i++) {
        items.push(Number(this.map.get(this.columns![1])![count++]));
=======
    // c3.js requires the first element in the data array is the data name.
    // the remaining items are data.

    let firstRow = true;
    for (const row of this.table) {
      if (firstRow) {
        firstRow = false;
        continue;
      }
      const items: [string, ...PrimitiveArray] = [(row as any)[this.columns[0]]];
      for (let i = 1; i < this.columns.length; i++) {
        items.push(Number((row as any)[this.columns[i]]));
>>>>>>> 9099ce99
      }
      dataToDisplay.push(items);

    }

    c3.generate({
      size: {
        height: VisualizationPanelContentComponent.HEIGHT,
        width: VisualizationPanelContentComponent.WIDTH
      },
      data: {
        columns: dataToDisplay,
        type: this.data.chartType as c3.ChartType
      },
      axis: {
        x: {
          type: 'category',
          categories: category
        }
      },
      bindto: '#Chart'
    });
  }



}<|MERGE_RESOLUTION|>--- conflicted
+++ resolved
@@ -20,43 +20,19 @@
 export class VisualizationPanelContentComponent implements OnInit, AfterViewInit {
   // this readonly variable must be the same as HTML element ID for visualization
   public static readonly CHART_ID = '#texera-result-chart-content';
-<<<<<<< HEAD
-  public static readonly WIDTH = 800;
-  public static readonly HEIGHT = 600;
-  table: object[];
-  columns: string[] = [];
-  map: Map<string, string[]>;
-=======
   public static readonly WORD_CLOUD_ID = 'texera-word-cloud';
   public static readonly WIDTH = 1000;
   public static readonly HEIGHT = 800;
   private table: object[];
   private columns: string[] = [];
->>>>>>> 9099ce99
 
 
   constructor(@Inject(MAT_DIALOG_DATA) public data: DialogData) {
     this.table = data.table;
-    this.map = new Map<string, string[]>();
   }
 
   ngOnInit() {
-
     this.columns = Object.keys(this.table[0]).filter(x => x !== '_id');
-
-    for (const column of this.columns) {
-
-      const rows: string[] = [];
-
-      for (const row of this.table) {
-        rows.push(String((row as any)[column]));
-      }
-
-      this.map.set(column, rows);
-
-    }
-
-
   }
 
   ngAfterViewInit() {
@@ -86,19 +62,11 @@
   onClickGenerateChart() {
 
     const dataToDisplay: Array<[string, ...PrimitiveArray]> = [];
-    let count = 0;
     const category: string[] = [];
     for (let i = 1; i < this.columns?.length; i++) {
       category.push(this.columns[i]);
     }
 
-<<<<<<< HEAD
-    for (const name of this.map.get(this.columns![0])!) {
-
-      const items: [string, ...PrimitiveArray] = [String(name)];
-      for (let i = 1; i < this.columns?.length; i++) {
-        items.push(Number(this.map.get(this.columns![1])![count++]));
-=======
     // c3.js requires the first element in the data array is the data name.
     // the remaining items are data.
 
@@ -111,10 +79,8 @@
       const items: [string, ...PrimitiveArray] = [(row as any)[this.columns[0]]];
       for (let i = 1; i < this.columns.length; i++) {
         items.push(Number((row as any)[this.columns[i]]));
->>>>>>> 9099ce99
       }
       dataToDisplay.push(items);
-
     }
 
     c3.generate({
@@ -132,10 +98,8 @@
           categories: category
         }
       },
-      bindto: '#Chart'
+      bindto: VisualizationPanelContentComponent.CHART_ID
     });
   }
 
-
-
 }