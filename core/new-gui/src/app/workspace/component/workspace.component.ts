--- conflicted
+++ resolved
@@ -31,11 +31,8 @@
     DragDropService,
     ExecuteWorkflowService,
     ResultPanelToggleService,
-<<<<<<< HEAD
-    SaveWorkflowService
-=======
+    SaveWorkflowService,
     ValidationWorkflowService
->>>>>>> be4629d9
   ]
 })
 export class WorkspaceComponent {
