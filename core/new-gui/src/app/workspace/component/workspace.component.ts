import { ExecuteWorkflowService } from '../service/execute-workflow/execute-workflow.service';
import { DragDropService } from '../service/drag-drop/drag-drop.service';
import { WorkflowUtilService } from '../service/workflow-graph/util/workflow-util.service';
import { WorkflowActionService } from '../service/workflow-graph/model/workflow-action.service';
import { Component, OnInit } from '@angular/core';

import { OperatorMetadataService } from '../service/operator-metadata/operator-metadata.service';
import { JointUIService } from '../service/joint-ui/joint-ui.service';
import { StubOperatorMetadataService } from '../service/operator-metadata/stub-operator-metadata.service';
<<<<<<< HEAD
import { DynamicSchemaService } from '../service/dynamic-schema/dynamic-schema.service';
import { SourceTablesService } from '../service/dynamic-schema/source-tables/source-tables.service';
import { SchemaPropagationService } from '../service/dynamic-schema/schema-propagation/schema-propagation.service';

=======
import { ResultPanelToggleService } from '../service/result-panel-toggle/result-panel-toggle.service';
>>>>>>> c100c135

@Component({
  selector: 'texera-workspace',
  templateUrl: './workspace.component.html',
  styleUrls: ['./workspace.component.scss'],
  providers: [
    // uncomment this line for manual testing without opening backend server
    // { provide: OperatorMetadataService, useClass: StubOperatorMetadataService },
    OperatorMetadataService,
    DynamicSchemaService,
    SourceTablesService,
    SchemaPropagationService,
    JointUIService,
    WorkflowActionService,
    WorkflowUtilService,
    DragDropService,
    ExecuteWorkflowService,
    ResultPanelToggleService
  ]
})
export class WorkspaceComponent implements OnInit {

<<<<<<< HEAD
  constructor(
    // list services in constructor so they are initialized even if no one use them directly
    private sourceTablesService: SourceTablesService,
    private schemaPropagationService: SchemaPropagationService
  ) { }
=======
  public showResultPanel: boolean = false;
  constructor(private resultPanelToggleService: ResultPanelToggleService) {
    this.resultPanelToggleService.getToggleChangeStream().subscribe(
      value => this.showResultPanel = value,
    );
  }
>>>>>>> c100c135

  ngOnInit() {
  }


}<|MERGE_RESOLUTION|>--- conflicted
+++ resolved
@@ -2,19 +2,15 @@
 import { DragDropService } from '../service/drag-drop/drag-drop.service';
 import { WorkflowUtilService } from '../service/workflow-graph/util/workflow-util.service';
 import { WorkflowActionService } from '../service/workflow-graph/model/workflow-action.service';
-import { Component, OnInit } from '@angular/core';
+import { Component } from '@angular/core';
 
 import { OperatorMetadataService } from '../service/operator-metadata/operator-metadata.service';
 import { JointUIService } from '../service/joint-ui/joint-ui.service';
 import { StubOperatorMetadataService } from '../service/operator-metadata/stub-operator-metadata.service';
-<<<<<<< HEAD
 import { DynamicSchemaService } from '../service/dynamic-schema/dynamic-schema.service';
 import { SourceTablesService } from '../service/dynamic-schema/source-tables/source-tables.service';
 import { SchemaPropagationService } from '../service/dynamic-schema/schema-propagation/schema-propagation.service';
-
-=======
 import { ResultPanelToggleService } from '../service/result-panel-toggle/result-panel-toggle.service';
->>>>>>> c100c135
 
 @Component({
   selector: 'texera-workspace',
@@ -35,25 +31,20 @@
     ResultPanelToggleService
   ]
 })
-export class WorkspaceComponent implements OnInit {
+export class WorkspaceComponent {
 
-<<<<<<< HEAD
+  public showResultPanel: boolean = false;
+
   constructor(
-    // list services in constructor so they are initialized even if no one use them directly
+    private resultPanelToggleService: ResultPanelToggleService,
+
+    // list additional services in constructor so they are initialized even if no one use them directly
     private sourceTablesService: SourceTablesService,
-    private schemaPropagationService: SchemaPropagationService
-  ) { }
-=======
-  public showResultPanel: boolean = false;
-  constructor(private resultPanelToggleService: ResultPanelToggleService) {
+    private schemaPropagationService: SchemaPropagationService,
+  ) {
     this.resultPanelToggleService.getToggleChangeStream().subscribe(
       value => this.showResultPanel = value,
     );
   }
->>>>>>> c100c135
-
-  ngOnInit() {
-  }
-
 
 }