--- conflicted
+++ resolved
@@ -10,13 +10,11 @@
 import { ResultPanelToggleService } from '../../service/result-panel-toggle/result-panel-toggle.service';
 import { Point } from '../../types/workflow-common.interface';
 import { JointGraphWrapper } from '../../service/workflow-graph/model/joint-graph-wrapper';
-<<<<<<< HEAD
 import { WorkflowStatusService } from '../../service/workflow-status/workflow-status.service';
 import { SuccessProcessStatus } from '../../types/execute-workflow.interface';
 import { OperatorStates } from '../../types/execute-workflow.interface';
-=======
->>>>>>> a7bcd3b9
 import { WorkflowUtilService } from '../../service/workflow-graph/util/workflow-util.service';
+
 
 // argument type of callback event on a JointJS Paper
 // which is a 4-element tuple:
@@ -66,13 +64,9 @@
     private elementRef: ElementRef,
     private resultPanelToggleService: ResultPanelToggleService,
     private validationWorkflowService: ValidationWorkflowService,
-<<<<<<< HEAD
     private jointUIService: JointUIService,
     private workflowStatusService: WorkflowStatusService,
     private workflowUtilService: WorkflowUtilService,
-=======
-    private jointUIService: JointUIService
->>>>>>> a7bcd3b9
   ) {
 
     // bind validation functions to the same scope as component
@@ -120,7 +114,6 @@
 
     this.setJointPaperOriginOffset();
     this.setJointPaperDimensions();
-<<<<<<< HEAD
   }
 
   /**
@@ -157,8 +150,6 @@
             );
         });
     });
-=======
->>>>>>> a7bcd3b9
   }
 
   private handlePopupMesseageHidden(): void {
