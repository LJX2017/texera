--- conflicted
+++ resolved
@@ -40,11 +40,8 @@
         { provide: DragDropService, useClass: StubDragDropService},
         TourService
       ],
-<<<<<<< HEAD
-      imports: [CustomNgMaterialModule, BrowserAnimationsModule, NgbModule]
-=======
-      imports: [CustomNgMaterialModule, BrowserAnimationsModule, RouterTestingModule.withRoutes([]), TourNgBootstrapModule.forRoot()]
->>>>>>> 5e7f22bd
+      imports: [CustomNgMaterialModule, BrowserAnimationsModule,
+                RouterTestingModule.withRoutes([]), TourNgBootstrapModule.forRoot(), NgbModule]
     })
       .compileComponents();
   }));
