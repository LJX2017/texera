--- conflicted
+++ resolved
@@ -296,10 +296,6 @@
     this.formlyFormGroup = new FormGroup({});
     this.formlyOptions = {};
 
-<<<<<<< HEAD
-    // this toFieldConfig function does not detect/convert password type
-    const field = this.formlyJsonschema.toFieldConfig(schema);
-=======
     // intercept JsonSchema -> FormlySchema process, adding custom options
     const jsonSchemaMapIntercept = (mappedField: FormlyFieldConfig, mapSource: JSONSchema7): FormlyFieldConfig => {
       // if the title contains "password", then make the field type also to be password
@@ -312,7 +308,6 @@
     };
 
     const field = this.formlyJsonschema.toFieldConfig(schema, {map: jsonSchemaMapIntercept});
->>>>>>> ef87aac2
     this.formlyFields = [field];
   }
 
