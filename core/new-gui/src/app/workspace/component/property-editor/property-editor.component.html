<div class="texera-workspace-property-editor-body texera-workflow-component-body">
  <div *ngIf="displayForm">
    <h3 class="texera-workspace-property-editor-title" mat-subheader>
      {{currentOperatorSchema?.additionalMetadata.userFriendlyName}}
    </h3>

    <form class="texera-workspace-property-editor-form" [formGroup]="formlyFormGroup" *ngIf="formlyFields">
      <formly-form [model]="formData"
      [fields]="formlyFields"
      [options]="formlyOptions"
      [form]="formlyFormGroup"
      (modelChange) = "onFormChanges($event)">
      </formly-form>

    </form>
  </div>
<<<<<<< HEAD

  <div *ngIf="displayBreakpointEditor">
    <h3 class="texera-workspace-property-editor-title" mat-subheader>
      Link Breakpoint Editor
    </h3>

    <json-schema-form
      class="texera-workspace-property-editor-form"
      framework="material-design"
      loadExternalAssets="true"
      [schema]="currentLinkBreakpointSchema?.jsonSchema"
      [data]="currentBreakpointInitialData"
      [layout]="formLayout"
      (onChanges)="onFormChanges($event)"
    >
    </json-schema-form>

    <button *ngIf="true" type="button" class="breakpointRemoveButton" (click)="handleLinkBreakpointRemove()">Remove Breakpoint</button>

  </div>

=======
>>>>>>> 700fbdaa
</div><|MERGE_RESOLUTION|>--- conflicted
+++ resolved
@@ -9,19 +9,28 @@
       [fields]="formlyFields"
       [options]="formlyOptions"
       [form]="formlyFormGroup"
-      (modelChange) = "onFormChanges($event)">
+      (modelChange) = "this.formChanged.next($event)">
       </formly-form>
 
     </form>
   </div>
-<<<<<<< HEAD
 
   <div *ngIf="displayBreakpointEditor">
     <h3 class="texera-workspace-property-editor-title" mat-subheader>
       Link Breakpoint Editor
     </h3>
 
-    <json-schema-form
+    <!-- <form class="texera-workspace-property-editor-form" [formGroup]="formlyFormGroup" *ngIf="formlyFields">
+      <formly-form [model]="formData"
+      [fields]="formlyFields"
+      [options]="formlyOptions"
+      [form]="formlyFormGroup"
+      (modelChange) = "onFormChanges($event)">
+      </formly-form>
+
+    </form> -->
+
+    <!-- <json-schema-form
       class="texera-workspace-property-editor-form"
       framework="material-design"
       loadExternalAssets="true"
@@ -30,12 +39,10 @@
       [layout]="formLayout"
       (onChanges)="onFormChanges($event)"
     >
-    </json-schema-form>
+    </json-schema-form> -->
 
     <button *ngIf="true" type="button" class="breakpointRemoveButton" (click)="handleLinkBreakpointRemove()">Remove Breakpoint</button>
 
   </div>
 
-=======
->>>>>>> 700fbdaa
 </div>