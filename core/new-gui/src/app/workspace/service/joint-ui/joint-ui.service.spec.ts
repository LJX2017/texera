--- conflicted
+++ resolved
@@ -100,16 +100,11 @@
       )
     );
 
-<<<<<<< HEAD
-    const link = service.getJointjsLinkElement(
-      { operatorID: getMockScanPredicate().operatorID, portID: getMockScanPredicate().outputPorts[0] },
-      { operatorID: getMockResultPredicate().operatorID, portID: getMockResultPredicate().inputPorts[0] }
-=======
-    const link = JointUIService.getJointjsLinkElement(
-      { operatorID: 'operator1', portID: 'out0' },
-      { operatorID: 'operator2', portID: 'in0' }
->>>>>>> 65a7dd69
-    );
+    const link = JointUIService.getJointjsLinkElement({
+      linkID: 'link-1',
+      source: { operatorID: 'operator1', portID: 'out0' },
+      target: { operatorID: 'operator2', portID: 'in0' }
+    });
 
     graph.addCell(link);
 
