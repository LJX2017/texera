--- conflicted
+++ resolved
@@ -33,11 +33,7 @@
 
   // usage is shown below, need to do (status as any)
   // to access the fields of the JSON object
-<<<<<<< HEAD
-  public getStatusInformationStream(): Observable<JSON> {
-    return this.status.asObservable();
-  }
-=======
+
   //    workflowStatusService.getStatusInformationStream()
   //     .subscribe(status => {
   //       console.log((status as any)['OperatorState']);
@@ -47,5 +43,4 @@
     return this.status;
   }
 
->>>>>>> 06684fa5
 }