--- conflicted
+++ resolved
@@ -4,12 +4,9 @@
 import { Injectable } from '@angular/core';
 import { v4 as uuid } from 'uuid';
 
-<<<<<<< HEAD
 import { Subject } from 'rxjs/Subject';
 import { Observable } from 'rxjs/Observable';
 
-=======
->>>>>>> a594f6e2
 /**
  * WorkflowUtilService provide utilities related to dealing with operator data.
  */
@@ -18,15 +15,9 @@
 
   private operatorSchemaList: ReadonlyArray<OperatorSchema> = [];
 
-<<<<<<< HEAD
   private operatorSchemaListCreatedSubject: Subject<boolean> = new Subject<boolean>();
 
-  constructor(private operatorMetadataService: OperatorMetadataService
-=======
-  constructor(
-    private operatorMetadataService: OperatorMetadataService
->>>>>>> a594f6e2
-  ) {
+  constructor(private operatorMetadataService: OperatorMetadataService) {
     this.operatorMetadataService.getOperatorMetadata().subscribe(
       value => {
         this.operatorSchemaList = value.operators;
