package edu.uci.ics.texera.dataflow.comparablematcher;

import java.time.LocalDate;
import java.time.LocalDateTime;
import java.time.format.DateTimeParseException;

import edu.uci.ics.texera.api.constants.ErrorMessages;
import edu.uci.ics.texera.api.exception.DataflowException;
import edu.uci.ics.texera.api.exception.TexeraException;
import edu.uci.ics.texera.api.field.*;
import edu.uci.ics.texera.api.schema.AttributeType;
import edu.uci.ics.texera.api.schema.Schema;
import edu.uci.ics.texera.api.tuple.*;
import edu.uci.ics.texera.dataflow.common.AbstractSingleInputOperator;

/**
 * ComparableMatcher is matcher for comparison query on any field which deals
 * with Comparable.
 *
 * @author Adrian Seungjin Lee
 * @author Zuozhi Wang
 */
public class ComparableMatcher extends AbstractSingleInputOperator {
    
    private ComparablePredicate predicate;
    private AttributeType inputAttrType;

    public ComparableMatcher(ComparablePredicate predicate) {
        this.predicate = predicate;
    }

    @Override
    protected void setUp() throws DataflowException {
        outputSchema = inputOperator.getOutputSchema();
        if (! outputSchema.containsAttribute(predicate.getAttributeName())) {
            throw new DataflowException(String.format("attribute %s not contained in input schema %s",
                    predicate.getAttributeName(), outputSchema.getAttributeNames()));
        }
        inputAttrType = outputSchema.getAttribute(predicate.getAttributeName()).getType();
    }

    @Override
    protected Tuple computeNextMatchingTuple() throws TexeraException {
        Tuple inputTuple;
        while ((inputTuple = inputOperator.getNextTuple()) != null) {
            Tuple resultTuple = processOneInputTuple(inputTuple);
            if (resultTuple != null) {
                return resultTuple;
            }
        }
        return null;
    }

    @Override
    public Tuple processOneInputTuple(Tuple inputTuple) throws TexeraException {
        boolean conditionSatisfied = false;
        switch (this.inputAttrType) {
            case DATE:
                conditionSatisfied = compareDate(inputTuple);
                break;
            case DATETIME:
                conditionSatisfied = compareDateTime(inputTuple);
                break;
            case DOUBLE:
                conditionSatisfied = compareDouble(inputTuple);
                break;
            case INTEGER:
                conditionSatisfied = compareInt(inputTuple);
                break;
            case STRING:
            case _ID_TYPE:
                conditionSatisfied = compareString(inputTuple);
                break;
            case TEXT:
                conditionSatisfied = compareText(inputTuple);
                break;
            case LIST:
                throw new DataflowException("Unable to do comparison: LIST type is not supported");
            default:
                throw new DataflowException("Unable to do comparison: unknown type " + inputAttrType.getName());
        }
        return conditionSatisfied ? inputTuple : null;
    }

    private boolean compareDate(Tuple inputTuple) throws DataflowException {     
        LocalDate date = inputTuple.getField(predicate.getAttributeName(), DateField.class).getValue();
        String compareToString = predicate.getCompareToValue();
        
        // try to parse the input as date string first
        try {
            LocalDate compareToDate = LocalDate.parse(compareToString);
            return compareValues(date, compareToDate, predicate.getComparisonType());
        } catch (DateTimeParseException e) {
            // if it fails, then try to parse as date time string 
            try {
                LocalDateTime compareToDateTime = LocalDateTime.parse(compareToString);
                return compareValues(date, compareToDateTime.toLocalDate(), predicate.getComparisonType());
            } catch ( DateTimeParseException e2) {
                throw new DataflowException("Unable to parse date or time: " + compareToString);
            }
        }
    }
    
    private boolean compareDateTime(Tuple inputTuple) throws DataflowException {
        LocalDateTime dateTime = inputTuple.getField(predicate.getAttributeName(), DateTimeField.class).getValue();
        String compareToString = predicate.getCompareToValue();
        
        // try to parse the input as date time string first
        try {
            LocalDateTime compareToDateTime = LocalDateTime.parse(compareToString);
            return compareValues(dateTime, compareToDateTime, predicate.getComparisonType());
        } catch (DateTimeParseException e) {
            // if it fails, then try to parse as date time string and compare on date
            try {
                LocalDate compareToDate = LocalDate.parse(compareToString);
                return compareValues(dateTime.toLocalDate(), compareToDate, predicate.getComparisonType());
            } catch ( DateTimeParseException e2) {
                throw new DataflowException("Unable to parse date or time: " + compareToString);
            }
        }
    }

    private boolean compareDouble(Tuple inputTuple) {
        Double value = inputTuple.getField(predicate.getAttributeName(), DoubleField.class).getValue();
        try {
<<<<<<< HEAD
            Double compareToValue = Double.parseDouble(predicate.getCompareToValue());
            return compareValues(value, compareToValue, predicate.getComparisonType());

=======
            Double compareToValue = Double.parseDouble( predicate.getCompareToValue());
            return compareValues(value, compareToValue, predicate.getComparisonType());
>>>>>>> c43822a1
        } catch (NumberFormatException e) {
            throw new DataflowException("Unable to parse to number " + e.getMessage());
        }
    }

    private boolean compareInt(Tuple inputTuple) {
        Integer value = inputTuple.getField(predicate.getAttributeName(), IntegerField.class).getValue();
        try {
<<<<<<< HEAD
            Integer compareToValue = Integer.parseInt(predicate.getCompareToValue());
            return compareValues(value, compareToValue, predicate.getComparisonType());
=======
            Double compareToValue = Double.parseDouble(predicate.getCompareToValue());
            return compareValues((double) value, compareToValue, predicate.getComparisonType());
>>>>>>> c43822a1
        } catch (NumberFormatException e) {
            throw new DataflowException("Unable to parse to number " + e.getMessage());
        }
    }

    private boolean compareString(Tuple inputTuple) {
        return compareValues(
                inputTuple.getField(predicate.getAttributeName(), StringField.class).getValue(),
                predicate.getCompareToValue(), predicate.getComparisonType());
<<<<<<< HEAD
=======
    }

    private boolean compareText(Tuple inputTuple) {
        return compareValues(
                inputTuple.getField(predicate.getAttributeName(), TextField.class).getValue(),
                predicate.getCompareToValue(), predicate.getComparisonType());
>>>>>>> c43822a1
    }

    private static <T extends Comparable<T>> boolean compareValues(T value, T compareToValue, ComparisonType comparisonType) {
        int compareResult = value.compareTo(compareToValue);
        switch (comparisonType) {
        case EQUAL_TO:
            if (compareResult == 0) {
                return true;
            }
            break;
        case GREATER_THAN:
            if (compareResult > 0) {
                return true;
            }
            break;
        case GREATER_THAN_OR_EQUAL_TO:
            if (compareResult >= 0) {
                return true;
            }
            break;
        case LESS_THAN:
            if (compareResult < 0) {
                return true;
            }
            break;
        case LESS_THAN_OR_EQUAL_TO:
            if (compareResult <= 0) {
                return true;
            }
            break;
        case NOT_EQUAL_TO:
            if (compareResult != 0) {
                return true;
            }
            break;
        default:
            throw new DataflowException(
                    "Unable to do comparison: unknown comparison type: " + comparisonType);
        }
        return false;
    }

    @Override
    protected void cleanUp() throws DataflowException {
    }

    public Schema transformToOutputSchema(Schema... inputSchema) throws DataflowException {
        if (inputSchema.length != 1)
            throw new TexeraException(String.format(ErrorMessages.NUMBER_OF_ARGUMENTS_DOES_NOT_MATCH, 1, inputSchema.length));

        Schema output = inputSchema[0];
        if (! output.containsAttribute(predicate.getAttributeName())) {
            throw new DataflowException(String.format("attribute %s not contained in input schema %s",
                predicate.getAttributeName(), output.getAttributeNames()));
        }
        return output;
    }

}<|MERGE_RESOLUTION|>--- conflicted
+++ resolved
@@ -123,14 +123,8 @@
     private boolean compareDouble(Tuple inputTuple) {
         Double value = inputTuple.getField(predicate.getAttributeName(), DoubleField.class).getValue();
         try {
-<<<<<<< HEAD
-            Double compareToValue = Double.parseDouble(predicate.getCompareToValue());
-            return compareValues(value, compareToValue, predicate.getComparisonType());
-
-=======
             Double compareToValue = Double.parseDouble( predicate.getCompareToValue());
             return compareValues(value, compareToValue, predicate.getComparisonType());
->>>>>>> c43822a1
         } catch (NumberFormatException e) {
             throw new DataflowException("Unable to parse to number " + e.getMessage());
         }
@@ -139,13 +133,8 @@
     private boolean compareInt(Tuple inputTuple) {
         Integer value = inputTuple.getField(predicate.getAttributeName(), IntegerField.class).getValue();
         try {
-<<<<<<< HEAD
-            Integer compareToValue = Integer.parseInt(predicate.getCompareToValue());
-            return compareValues(value, compareToValue, predicate.getComparisonType());
-=======
             Double compareToValue = Double.parseDouble(predicate.getCompareToValue());
             return compareValues((double) value, compareToValue, predicate.getComparisonType());
->>>>>>> c43822a1
         } catch (NumberFormatException e) {
             throw new DataflowException("Unable to parse to number " + e.getMessage());
         }
@@ -155,15 +144,12 @@
         return compareValues(
                 inputTuple.getField(predicate.getAttributeName(), StringField.class).getValue(),
                 predicate.getCompareToValue(), predicate.getComparisonType());
-<<<<<<< HEAD
-=======
     }
 
     private boolean compareText(Tuple inputTuple) {
         return compareValues(
                 inputTuple.getField(predicate.getAttributeName(), TextField.class).getValue(),
                 predicate.getCompareToValue(), predicate.getComparisonType());
->>>>>>> c43822a1
     }
 
     private static <T extends Comparable<T>> boolean compareValues(T value, T compareToValue, ComparisonType comparisonType) {
