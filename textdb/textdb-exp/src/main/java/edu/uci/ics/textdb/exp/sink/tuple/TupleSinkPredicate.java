package edu.uci.ics.textdb.exp.sink.tuple;

import edu.uci.ics.textdb.api.dataflow.IOperator;
import edu.uci.ics.textdb.exp.common.PredicateBase;

<<<<<<< HEAD
public class TupleSinkPredicate extends PredicateBase {

    @Override
    public IOperator newOperator() {
        return new TupleSink();
    }
=======
import edu.uci.ics.textdb.api.dataflow.IOperator;
import edu.uci.ics.textdb.exp.common.PredicateBase;

public class TupleSinkPredicate extends PredicateBase {
    
    @JsonCreator
    public TupleSinkPredicate() {}
>>>>>>> 48b410dd

    @Override
    public IOperator newOperator() {
        return new TupleSink();
    }

}<|MERGE_RESOLUTION|>--- conflicted
+++ resolved
@@ -1,16 +1,7 @@
 package edu.uci.ics.textdb.exp.sink.tuple;
 
-import edu.uci.ics.textdb.api.dataflow.IOperator;
-import edu.uci.ics.textdb.exp.common.PredicateBase;
+import com.fasterxml.jackson.annotation.JsonCreator;
 
-<<<<<<< HEAD
-public class TupleSinkPredicate extends PredicateBase {
-
-    @Override
-    public IOperator newOperator() {
-        return new TupleSink();
-    }
-=======
 import edu.uci.ics.textdb.api.dataflow.IOperator;
 import edu.uci.ics.textdb.exp.common.PredicateBase;
 
@@ -18,7 +9,6 @@
     
     @JsonCreator
     public TupleSinkPredicate() {}
->>>>>>> 48b410dd
 
     @Override
     public IOperator newOperator() {
