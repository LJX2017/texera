<?xml version="1.0" encoding="UTF-8"?>
<project xmlns="http://maven.apache.org/POM/4.0.0"
         xmlns:xsi="http://www.w3.org/2001/XMLSchema-instance"
         xsi:schemaLocation="http://maven.apache.org/POM/4.0.0 http://maven.apache.org/xsd/maven-4.0.0.xsd">
    <parent>
        <artifactId>textdb</artifactId>
        <groupId>edu.uci.ics.textdb</groupId>
        <version>1.0-SNAPSHOT</version>
    </parent>
    <modelVersion>4.0.0</modelVersion>

    <artifactId>textdb-exp</artifactId>
    <name>textdb-exp</name>
    <url>http://maven.apache.org</url>

    <properties>
        <project.build.sourceEncoding>UTF-8</project.build.sourceEncoding>
        <jdk.version>1.8</jdk.version>
    </properties>

    <dependencies>
        <dependency>
            <groupId>edu.uci.ics.textdb</groupId>
            <artifactId>textdb-api</artifactId>
            <version>${textdb.version}</version>
        </dependency>
        <dependency>
            <groupId>edu.uci.ics.textdb</groupId>
            <artifactId>textdb-storage</artifactId>
            <version>${textdb.version}</version>
        </dependency>
        <dependency>
            <groupId>com.fasterxml.jackson.core</groupId>
            <artifactId>jackson-databind</artifactId>
            <version>2.8.7</version>
        </dependency>
        <dependency>
            <groupId>org.json</groupId>
            <artifactId>json</artifactId>
            <version>20160810</version>
        </dependency>
        <dependency>
            <groupId>org.mockito</groupId>
            <artifactId>mockito-all</artifactId>
            <version>1.10.19</version>
        </dependency>
        <dependency>
<<<<<<< HEAD
            <groupId>info.debatty</groupId>
            <artifactId>java-string-similarity</artifactId>
            <version>RELEASE</version>
=======
            <groupId>edu.stanford.nlp</groupId>
            <artifactId>stanford-corenlp</artifactId>
            <version>3.6.0</version>
        </dependency>
        <dependency>
            <groupId>edu.stanford.nlp</groupId>
            <artifactId>stanford-corenlp</artifactId>
            <version>3.6.0</version>
            <classifier>models</classifier>
>>>>>>> dfd08c46
        </dependency>
    </dependencies>

    <build>
    </build>
</project><|MERGE_RESOLUTION|>--- conflicted
+++ resolved
@@ -45,11 +45,11 @@
             <version>1.10.19</version>
         </dependency>
         <dependency>
-<<<<<<< HEAD
             <groupId>info.debatty</groupId>
             <artifactId>java-string-similarity</artifactId>
             <version>RELEASE</version>
-=======
+        </dependency>
+        <dependency>
             <groupId>edu.stanford.nlp</groupId>
             <artifactId>stanford-corenlp</artifactId>
             <version>3.6.0</version>
@@ -59,7 +59,11 @@
             <artifactId>stanford-corenlp</artifactId>
             <version>3.6.0</version>
             <classifier>models</classifier>
->>>>>>> dfd08c46
+        </dependency>
+        <dependency>
+            <groupId>com.google.re2j</groupId>
+            <artifactId>re2j</artifactId>
+            <version>1.1</version>
         </dependency>
     </dependencies>
 
