--- conflicted
+++ resolved
@@ -159,21 +159,12 @@
 		var links = [];
 		
 		for(var operatorIndex in GUIJSON.operators){
-<<<<<<< HEAD
-			if (GUIJSON.operators.hasOwnProperty(operatorIndex)){
-				var attributes = {};
-				
-				for(var attribute in GUIJSON['operators'][operatorIndex]['properties']['attributes']){
-					if (GUIJSON['operators'][operatorIndex]['properties']['attributes'].hasOwnProperty(attribute)){
-						attributes[attribute] = GUIJSON['operators'][operatorIndex]['properties']['attributes'][attribute];
-=======
 			if(GUIJSON.operators.hasOwnProperty(operatorIndex) {
 				var attributes = {};
 				var currentOperator = GUIJSON['operators'][operatorIndex];
 				for(var attribute in currentOperator['properties']['attributes']){
 					if (currentOperator['properties']['attributes'].hasOwnProperty(attribute)){
 						attributes[attribute] = currentOperator['properties']['attributes'][attribute];
->>>>>>> cb0e4a3b
 					}
 				}
 				operators.push(attributes);
@@ -190,19 +181,9 @@
 		}
 		TEXTDBJSON.operators = operators;
 		TEXTDBJSON.links = links;
-<<<<<<< HEAD
-		
-		// console.log(operators);
-		// console.log(links)
-		// console.log(data);
-		// console.log(JSON.stringify(data));
-		console.log(JSON.stringify(TEXTDBJSON));
-		console.log(JSON.stringify(GUIJSON));
-=======
 	
 		// console.log(JSON.stringify(TEXTDBJSON));
 		// console.log(JSON.stringify(GUIJSON));
->>>>>>> cb0e4a3b
 		
 		$.ajax({
 			url: "http://localhost:8080/queryplan/execute",
@@ -216,13 +197,6 @@
 			},
 			error: function(xhr, status, err){
 				console.log("ERROR");
-<<<<<<< HEAD
-				console.log(xhr.status);
-				console.log(JSON.stringify(xhr));
-				console.log(JSON.stringify(status));
-				console.log(JSON.stringify(err));
-=======
->>>>>>> cb0e4a3b
 			}
 		});
 	};
