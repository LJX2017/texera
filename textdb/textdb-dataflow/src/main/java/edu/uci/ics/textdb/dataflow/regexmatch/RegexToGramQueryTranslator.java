package edu.uci.ics.textdb.dataflow.regexmatch;

import java.io.UnsupportedEncodingException;
import java.nio.ByteBuffer;
import java.nio.IntBuffer;
import java.util.ArrayList;
import java.util.Arrays;

import com.google.re2j.PublicParser;
import com.google.re2j.PublicRE2;
import com.google.re2j.PublicRegexp;
import com.google.re2j.PublicSimplify;

/**
 * This class translates a regex to a boolean query of n-grams,
 * according to the <a href='https://swtch.com/~rsc/regexp/regexp4.html'>algorithm</a> 
 * described in Russ Cox's article. <br>
 * 
 * @Author Zuozhi Wang
 * @Author Shuying Lai
 * 
 */
public class RegexToGramQueryTranslator {	

	/**
	 * This method translates a regular expression to 
	 * a boolean expression of n-grams. <br>
	 * Then the boolean expression can be queried using 
	 * an n-gram inverted index to speed up regex matching. <br>
	 * 
	 * @param regex, the regex string to be translated.
	 * @return GamBooleanQeruy, a boolean query of n-grams.
	 */
	public static GramBooleanQuery translate(String regex) {
		// try to parse using RE2J
		try {
		    PublicRegexp re = PublicParser.parse(regex, PublicRE2.PERL);
		    re = PublicSimplify.simplify(re);
		    RegexInfo regexInfo = analyze(re);
		    return regexInfo.match;
		    // if RE2J parsing fails
		} catch (com.google.re2j.PatternSyntaxException re2j_e) {
			// try to parse using Java Regex
			// if succeeds, return matchAll (scan based)
			try {
				java.util.regex.Pattern.compile(regex);
				return RegexInfo.matchAny().match;
			// if Java Regex fails too, return matchNone (not a regex)
			} catch (java.util.regex.PatternSyntaxException java_e) {
				return RegexInfo.matchNone().match;
			}
		}
	}
	
	
	/**
	 * This is the main function of analyzing a regular expression. <br>
	 * This methods walks through the regex abstract syntax tree generated by RE2J, 
	 * and 
	 * 
	 * @param PublicRegexp
	 * @return RegexInfo
	 */
	private static RegexInfo analyze(PublicRegexp re) {
		RegexInfo info = new RegexInfo();
		switch (re.getOp()) {
		// NO_MATCH is a regex that doesn't match anything.
		// It's used to handle error cases, which shouldn't 
		// happen unless something goes wrong.
		case NO_MATCH: 
		case VERTICAL_BAR:
		case LEFT_PAREN: {
			return RegexInfo.matchNone();
		}
		// The following cases are treated as 
		// a regex that matches an empty string.
		case EMPTY_MATCH:
		case WORD_BOUNDARY:	case NO_WORD_BOUNDARY:
		case BEGIN_LINE: 	case END_LINE:
		case BEGIN_TEXT: 	case END_TEXT: {
			return RegexInfo.emptyString();
		}
		// A regex that matches any character
		case ANY_CHAR: case ANY_CHAR_NOT_NL: {
			return RegexInfo.anyChar();
		}
		// TODO finish for every case
		case ALTERNATE:
			//TODO
<<<<<<< HEAD
			return RegexInfo.matchAny();
		case CONCAT:
=======
			return fold((x, y) -> alternate(x, y), re.getSubs(), RegexInfo.matchNone());
		case CAPTURE:
>>>>>>> 48f26cd8
			//TODO
			return RegexInfo.matchAny();
		case CAPTURE:
			return analyze(re.getSubs()[0]);
		// For example, [a-z]
		case CHAR_CLASS:
			boolean isCaseSensitive = (re.getFlags() & PublicRE2.FOLD_CASE) > 0;
			
			if (re.getRunes().length == 0) {
				return RegexInfo.matchNone();
			} else if (re.getRunes().length == 1) {
				String exactStr;
				if (isCaseSensitive) {
					exactStr = Character.toString((char) re.getRunes()[0]);
				} else {
					exactStr = Character.toString((char) re.getRunes()[0]).toLowerCase();
				}
				info.exact.add(exactStr);
				return info;
			}
			
			// convert all runes to lower case if not case sensitive
			if (!isCaseSensitive) {
				for (int i = 0; i < re.getRunes().length; i++) {
					re.getRunes()[i] = Character.toLowerCase(re.getRunes()[i]);
				}
			}
			
			int count = 0;
			for (int i = 0; i < re.getRunes().length; i += 2) {
				count += re.getRunes()[i+1] - re.getRunes()[i];
				// If the class is too large, it's okay to overestimate.
				if (count > 100) { 
					return RegexInfo.matchAny();
				}
				
				for (int codePoint = re.getRunes()[i]; codePoint <= re.getRunes()[i+1]; codePoint ++) {
					info.exact.add(Character.toString((char) codePoint));
				}
			}
			return info;
<<<<<<< HEAD
=======
		case CONCAT:
			return fold((x, y) -> concat(x, y), re.getSubs(), RegexInfo.matchAny());
>>>>>>> 48f26cd8
		case LITERAL:
			if (re.getRunes().length == 0) {
				return RegexInfo.emptyString();
			}
			
			String literal = "";
			if ((re.getFlags() & PublicRE2.FOLD_CASE) != 0) {  // case sensitive
				for (int rune: re.getRunes()) {
					literal += Character.toString((char) rune);
				}
			} else {
				for (int rune: re.getRunes()) {
					literal += Character.toString((char) rune).toLowerCase();
				}
			}
			info = new RegexInfo();
			info.exact.add(literal);
			return info;
		// A regex that indicates an expression is matched 
		// at least min times, at most max times.
		case REPEAT:
			// When min is zero, we treat REPEAT as START
			// When min is greater than zero, we treat REPEAT as PLUS, and let it fall through.
			if (re.getMin() == 0) {
				return RegexInfo.matchAny();
			}
			// !!!!! intentionally FALL THROUGH to PLUS !!!!!
		// A regex that indicates one or more occurrences of an expression.
		case PLUS:
			// The regexInfo of "(expr)+" should be the same as the info of "expr", 
			// except that "exact" is null, because we don't know the number of repetitions.
			info = analyze(re.getSubs()[0]);
			info.exact = null;
			return info;
		case QUEST:
			// The regexInfo of "(expr)?" shoud be either the same as the info of "expr",
			// or the same as the info of an empty string.
			return alternate(analyze(re.getSubs()[0]), RegexInfo.emptyString());
		// A regex that indicates zero or more occurrences of an expression.
		case STAR:
			return RegexInfo.matchAny();
		default:
			return RegexInfo.matchAny();
		}
	}
	
	@FunctionalInterface
	private static interface TranslatorFunc{
		RegexInfo func(RegexInfo x, RegexInfo y);
	}
	
	private static RegexInfo alternate(RegexInfo x, RegexInfo y) {
		RegexInfo alternateInfo = new RegexInfo();
		//TODO
		return x;
	}
	
	private static RegexInfo concat(RegexInfo x, RegexInfo y) {
		// TODO
		return x;
	}
	
	private static RegexInfo fold (TranslatorFunc func, PublicRegexp[] subExpressions, RegexInfo zero) {
		
		return null;
	}
	
}<|MERGE_RESOLUTION|>--- conflicted
+++ resolved
@@ -87,15 +87,9 @@
 		// TODO finish for every case
 		case ALTERNATE:
 			//TODO
-<<<<<<< HEAD
 			return RegexInfo.matchAny();
 		case CONCAT:
-=======
 			return fold((x, y) -> alternate(x, y), re.getSubs(), RegexInfo.matchNone());
-		case CAPTURE:
->>>>>>> 48f26cd8
-			//TODO
-			return RegexInfo.matchAny();
 		case CAPTURE:
 			return analyze(re.getSubs()[0]);
 		// For example, [a-z]
@@ -135,11 +129,6 @@
 				}
 			}
 			return info;
-<<<<<<< HEAD
-=======
-		case CONCAT:
-			return fold((x, y) -> concat(x, y), re.getSubs(), RegexInfo.matchAny());
->>>>>>> 48f26cd8
 		case LITERAL:
 			if (re.getRunes().length == 0) {
 				return RegexInfo.emptyString();
