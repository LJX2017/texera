--- conflicted
+++ resolved
@@ -85,20 +85,6 @@
     @Override
     public ITuple getNextTuple() throws DataFlowException {
 		try {
-<<<<<<< HEAD
-            ITuple sourceTuple = inputOperator.getNextTuple();
-            if(sourceTuple == null){
-                return null;
-            }  
-            
-            this.spanList = computeMatches(sourceTuple);
-            if (spanList != null && spanList.size() != 0) { // a list of matches found
-            	List<IField> fields = sourceTuple.getFields();
-            	return constructSpanTuple(fields, this.spanList);
-            } else { // no match found
-            	return getNextTuple();
-            }
-=======
 			if (limit == 0 || cursor >= offset + limit - 1){
 				return null;
 			}
@@ -115,7 +101,6 @@
 	            }
 			}
 			return resultTuple;
->>>>>>> f29d80c4
         } catch (Exception e) {
             e.printStackTrace();
             throw new DataFlowException(e.getMessage(), e);
