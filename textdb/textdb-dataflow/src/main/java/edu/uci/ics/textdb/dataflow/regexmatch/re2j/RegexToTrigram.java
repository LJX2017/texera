package edu.uci.ics.textdb.dataflow.regexmatch.re2j;

/*
 * @Author Zuozhi Wang
 * @Author Shuying Lai
 * 
 */

public class RegexToTrigram {	
<<<<<<< HEAD
	
=======
	/**
	 * Translate a regular expression to an object of TrigramBooleanQeruy
	 * @param regex 
	 * @return TrigramBooleanQuery
	 */
>>>>>>> 02e5535f
	public static TrigramBooleanQuery translate(String regex) {
	    Regexp re = Parser.parse(regex, RE2.PERL);
	    re = Simplify.simplify(re);
	    RegexInfo regexInfo = analyze(re);
	    simplify(regexInfo);
	    return regexInfo.match;
	}
	
	
	private static RegexInfo analyze(Regexp re) {
		RegexInfo regexInfo = new RegexInfo();
		switch (re.op) {
		case ALTERNATE:
			break;
		case ANY_CHAR:
			break;
		case ANY_CHAR_NOT_NL:
			break;
		case BEGIN_LINE:
			break;
		case BEGIN_TEXT:
			break;
		case CAPTURE:
			break;
		case CHAR_CLASS:
			break;
		case CONCAT:
			break;
		case EMPTY_MATCH:
			break;
		case END_LINE:
			break;
		case END_TEXT:
			break;
		case LEFT_PAREN:
			break;
		case LITERAL:
			break;
		case NO_MATCH:
			break;
		case NO_WORD_BOUNDARY:
			break;
		case PLUS:
			break;
		case QUEST:
			break;
		case REPEAT:
			break;
		case STAR:
			break;
		case VERTICAL_BAR:
			break;
		case WORD_BOUNDARY:
			break;
		default:
			break;
		}
		
		return regexInfo;
	}
	
	private static void simplify(RegexInfo regexInfo) {
		
	}
}<|MERGE_RESOLUTION|>--- conflicted
+++ resolved
@@ -7,15 +7,12 @@
  */
 
 public class RegexToTrigram {	
-<<<<<<< HEAD
-	
-=======
+
 	/**
 	 * Translate a regular expression to an object of TrigramBooleanQeruy
 	 * @param regex 
 	 * @return TrigramBooleanQuery
 	 */
->>>>>>> 02e5535f
 	public static TrigramBooleanQuery translate(String regex) {
 	    Regexp re = Parser.parse(regex, RE2.PERL);
 	    re = Simplify.simplify(re);
