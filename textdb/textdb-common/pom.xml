<project xmlns="http://maven.apache.org/POM/4.0.0" xmlns:xsi="http://www.w3.org/2001/XMLSchema-instance"
    xsi:schemaLocation="http://maven.apache.org/POM/4.0.0 http://maven.apache.org/xsd/maven-4.0.0.xsd">
    <parent>
        <artifactId>textdb</artifactId>
        <groupId>edu.uci.ics.textdb</groupId>
        <version>1.0-SNAPSHOT</version>
    </parent>
    <modelVersion>4.0.0</modelVersion>

    <artifactId>textdb-common</artifactId>
    <name>textdb-common</name>
    <url>http://maven.apache.org</url>

    <properties>
        <project.build.sourceEncoding>UTF-8</project.build.sourceEncoding>
    </properties>
    <dependencies>
        <dependency>
            <groupId>junit</groupId>
            <artifactId>junit</artifactId>
            <version>${junit.version}</version>
        </dependency>
        <dependency>
            <groupId>edu.uci.ics.textdb</groupId>
            <artifactId>textdb-api</artifactId>
            <version>${textdb.version}</version>
        </dependency>
        <dependency>
            <groupId>org.apache.lucene</groupId>
            <artifactId>lucene-core</artifactId>
            <version>${lucene.version}</version>
        </dependency>
        <dependency>
            <groupId>org.apache.lucene</groupId>
            <artifactId>lucene-analyzers-common</artifactId>
            <version>${lucene.version}</version>
<<<<<<< HEAD
        </dependency>      
        <dependency>
            <groupId>org.apache.lucene</groupId>
            <artifactId>lucene-analyzers-smartcn</artifactId>
            <version>${lucene.version}</version>
=======
        </dependency>    
        <dependency>
            <groupId>org.json</groupId>
            <artifactId>json</artifactId>
            <version>${org.json.version}</version>
>>>>>>> 0c985215
        </dependency>  
    </dependencies>
</project><|MERGE_RESOLUTION|>--- conflicted
+++ resolved
@@ -34,19 +34,16 @@
             <groupId>org.apache.lucene</groupId>
             <artifactId>lucene-analyzers-common</artifactId>
             <version>${lucene.version}</version>
-<<<<<<< HEAD
         </dependency>      
         <dependency>
             <groupId>org.apache.lucene</groupId>
             <artifactId>lucene-analyzers-smartcn</artifactId>
             <version>${lucene.version}</version>
-=======
         </dependency>    
         <dependency>
             <groupId>org.json</groupId>
             <artifactId>json</artifactId>
             <version>${org.json.version}</version>
->>>>>>> 0c985215
         </dependency>  
     </dependencies>
 </project>